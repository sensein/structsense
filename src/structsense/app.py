import concurrent.futures
import logging
import os
import time
import tracemalloc
<<<<<<< HEAD
=======
import asyncio
>>>>>>> 0da75f01

# Filter warnings at the beginning
import warnings
from pathlib import Path
from typing import Any, Dict, Optional, Tuple, Union

warnings.filterwarnings("ignore")
from crewai import Crew
from crewai.flow.flow import Flow, listen, start
from crewai.knowledge.source.string_knowledge_source import StringKnowledgeSource
from crewai.memory import EntityMemory, LongTermMemory, ShortTermMemory
from crewai.memory.storage.ltm_sqlite_storage import LTMSQLiteStorage
from crewai.memory.storage.rag_storage import RAGStorage
from crewai.utilities.paths import db_storage_path
from dotenv import load_dotenv

from crew.dynamic_agent import DynamicAgent
from crew.dynamic_agent_task import DynamicAgentTask
from utils.ontology_knowedge_tool import OntologyKnowledgeTool
<<<<<<< HEAD
from utils.text_chunking import merge_chunk_results, split_text_into_chunks
=======
from utils.text_chunking import split_text_into_chunks, merge_json_chunks  # merge_chunk_results
>>>>>>> 0da75f01
from utils.types import AlignedTermsDynamic, ExtractedTermsDynamic, JudgedTermsDynamic
from utils.utils import (
    has_modifications,
    load_config,
    process_input_data,
    replace_api_key,
<<<<<<< HEAD
    transform_extracted_data,
=======
>>>>>>> 0da75f01
)

from .humanloop import HumanInTheLoop, ProgrammaticFeedbackHandler

# Add new import for hardcoded configs
# from .default_config_sie_ner import get_agent_config, NER_TASK_CONFIG, EMBEDDER_CONFIG, HUMAN_IN_LOOP_CONFIG, SEARCH_ONTOLOGY_KNOWLEDGE_CONFIG

# Start memory tracking
tracemalloc.start()

# Configure logging
logging.basicConfig(level=logging.INFO, format="%(asctime)s - %(name)s - %(levelname)s - [%(threadName)s] - %(message)s")
logger = logging.getLogger(__name__)


class ConfigError(Exception):
    """Exception raised for configuration errors."""

    pass


class StructSenseFlow(Flow):
    """A workflow for structured information extraction, alignment, and judgment using CrewAI.
    Includes improved crew communication and shared memory.
    """

    def __init__(
<<<<<<< HEAD
        self,
        agent_config: str,
        task_config: str,
        embedder_config: str,
        source_text: str,
        knowledge_config: Optional[str] = None,
        enable_human_feedback: bool = False,
        agent_feedback_config: Dict[str, bool] = None,
        env_file: Optional[str] = None,
    ):
        super().__init__()
        logger.info("Initializing StructSenseFlow")
=======
            self,
            agent_config: str,
            task_config: str,
            embedder_config: str,
            source_text: str,
            knowledge_config: Optional[str] = None,
            enable_human_feedback: bool = False,
            agent_feedback_config: Dict[str, bool] = None,
            env_file: Optional[str] = None,
            enable_chunking: bool = False
    ):
        super().__init__()
        logger.info(f"Initializing StructSenseFlow with source: {source_text}")
>>>>>>> 0da75f01
        self.source_text = source_text
        self.enable_human_feedback = enable_human_feedback
        self.human = HumanInTheLoop(enable_human_feedback=enable_human_feedback, agent_feedback_config=agent_feedback_config)
        try:
            self.agent_config = load_config(agent_config, "agent_config")
            self.task_config = load_config(task_config, "task_config")
            self.embedder_config = load_config(embedder_config, "embedder_config")
            if knowledge_config is None:
                os.environ["ENABLE_KG_SOURCE"] = "false"
                self.knowledge_config = {"search_key": {}}
            else:
                self.knowledge_config = load_config(knowledge_config, "knowledge_config")
        except Exception as e:
            logger.error(f"Configuration loading failed: {e}")
            raise ConfigError(f"Failed to load configurations: {str(e)}")
        self._setup_monitoring()
        self._initialize_memory()
        self.shared_state = {
            "extracted_terms": None,
            "aligned_terms": None,
            "judged_terms": None,
            "feedback_terms": None,
            "current_step": None,
            "last_error": None,
        }
        self.enable_chunking = enable_chunking

    @start()
    def process_inputs(self):
        """Start processing the input data."""
        logger.info("Starting structured information processing flow")
        self._update_shared_state("process_inputs", self.source_text)

    @listen(process_inputs)
    async def extracted_structured_information(self):
        """Extract structured information from the source text."""
        start_time = time.time()
        logger.info("Starting structured information extraction")

        # Check Ollama health
        if not self._check_ollama_health():
            return None

        # Detect task type
        task_type = self._detect_task_type()
        logger.info(f"Detected task type: {task_type}")

        # Initialize extractor components
        extractor_agent, extractor_task = self._initialize_agent_and_task("extractor_agent", "extraction_task", ExtractedTermsDynamic)

        if not extractor_agent or not extractor_task:
            logger.error("Extractor initialization failed")
            return None

        if self.enable_chunking:
            logger.info("Chunking is enabled - processing text in chunks")
            return await self._extract_with_chunking(extractor_agent, extractor_task, start_time, task_type)
        else:
            logger.info("Chunking is disabled - processing text as single chunk")
            return await self._extract_without_chunking(extractor_agent, extractor_task, start_time, task_type)

    async def _extract_with_chunking(self, extractor_agent, extractor_task, start_time, task_type):
        """Extract information using chunking approach."""
        # Split text into chunks for parallel processing
        logger.info("Splitting text into chunks for parallel processing...")
        try:
            chunks = split_text_into_chunks(self.source_text)
            logger.info(f"Split text into {len(chunks)} chunks for parallel processing")
            logger.debug(f"Chunk sizes: {[len(chunk) for chunk in chunks]}")
        except Exception as e:
            logger.error(f"Failed to split text into chunks: {e}")
            # Fallback to single chunk
            chunks = [self.source_text]
            logger.info("Using fallback single chunk processing")

        if not chunks:
            logger.error("No chunks created from text splitting")
            return None

        chunk_results = []
        total_chunks = len(chunks)

        def process_chunk(chunk, idx):
            print("*" * 100)
            print(f"[Thread] Starting processing for chunk {idx+1}/{total_chunks} (size: {len(chunk)} chars)")
            print("#" * 100)
            logger.info(f"[Thread] Starting processing for chunk {idx+1}/{total_chunks} (size: {len(chunk)} chars)")
            chunk_start_time = time.time()
            try:
                inputs = {"literature": chunk}
                extractor_crew = self._create_crew_with_knowledge(extractor_agent, extractor_task)
                print("@" * 100)
                print("@" * 100)
                print(f"Extractor agent with chunk data {inputs}")
                print("@" * 100)
                print("@" * 100)
                chunk_result = extractor_crew.kickoff(inputs=inputs)
                elapsed = time.time() - chunk_start_time
                
                print("*" * 100)
                print(f"[Thread] Raw chunk result type: {type(chunk_result)}")
                print(f"[Thread] Raw chunk result: {chunk_result}")
                print("*" * 100)
                
                if chunk_result:
<<<<<<< HEAD
                    logger.info(
                        f"[Thread] Finished chunk {idx+1}/{total_chunks} in {elapsed:.2f}s, got {len(chunk_result.to_dict().get('terms', [])) if hasattr(chunk_result, 'to_dict') else 'unknown'} terms"
                    )
=======
                    # Convert to dict and add debugging
                    result_dict = chunk_result.to_dict() if hasattr(chunk_result, 'to_dict') else chunk_result
                    print("*" * 100)
                    print(f"[Thread] Result dict: {result_dict}")
                    print(f"[Thread] Result dict keys: {list(result_dict.keys()) if isinstance(result_dict, dict) else 'Not a dict'}")
>>>>>>> 0da75f01
                    print("*" * 100)
                    
                    # Check for expected keys and count items
                    expected_keys = ['terms', 'extracted_terms', 'extracted_resources', 'extracted_structured_information']
                    found_keys = []
                    total_items = 0
                    
                    for key in expected_keys:
                        if isinstance(result_dict, dict) and key in result_dict:
                            found_keys.append(key)
                            items = result_dict[key]
                            item_count = len(items) if isinstance(items, list) else 'non-list'
                            total_items += len(items) if isinstance(items, list) else 0
                            print(f"[Thread] Found key '{key}' with {item_count} items")
                    
                    if not found_keys:
                        print(f"[Thread] WARNING: No expected keys found in result. Available keys: {list(result_dict.keys()) if isinstance(result_dict, dict) else 'Not a dict'}")
                        # Try to extract any list-like data
                        if isinstance(result_dict, dict):
                            for key, value in result_dict.items():
                                if isinstance(value, list) and len(value) > 0:
                                    print(f"[Thread] Found list data in key '{key}' with {len(value)} items")
                                    # Create a proper structure
                                    result_dict = {'terms': value}
                                    total_items = len(value)
                                    break
                    
                    logger.info(f"[Thread] Finished chunk {idx+1}/{total_chunks} in {elapsed:.2f}s, got {total_items} total items")
                    print("*" * 100)
                    print(f"[Thread] Finished chunk {idx+1}/{total_chunks} in {elapsed:.2f}s, returning: {result_dict}")
                    print("#" * 100)
                    return result_dict
                else:
                    print("*" * 100)
                    print(f"[Thread] No result for chunk {idx + 1}/{total_chunks} (took {elapsed:.2f}s)")
                    print("#" * 100)
                    logger.warning(f"[Thread] No result for chunk {idx+1}/{total_chunks} (took {elapsed:.2f}s)")
                    return None
            except Exception as exc:
                logger.error(f"[Thread] Exception in chunk {idx+1}/{total_chunks}: {exc}")
                print(f"[Thread] Exception details: {exc}")
                import traceback
                print(f"[Thread] Traceback: {traceback.format_exc()}")
                return None

        logger.info(f"Processing {total_chunks} chunks in parallel using ThreadPoolExecutor...")
        print("*" * 100)
        print("#" * 100)
        with concurrent.futures.ThreadPoolExecutor() as executor:
            futures = {executor.submit(process_chunk, chunk, i): i for i, chunk in enumerate(chunks)}
            for future in concurrent.futures.as_completed(futures):
                i = futures[future]
                try:
                    result = future.result()
                    if result:
                        chunk_results.append(result)
                        print("*" * 100)
                        print(chunk_results)
                        print("--" * 100)
                        print(f"[Main] Collected result {result} for chunk {i+1}/{total_chunks}")
                        print("*" * 100)
                        logger.info(f"[Main] Collected result for chunk {i+1}/{total_chunks}")
                    else:
                        logger.warning(f"[Main] No result for chunk {i+1}/{total_chunks}")
                except Exception as exc:
                    logger.error(f"[Main] Exception collecting chunk {i+1}/{total_chunks}: {exc}")

        print("*" * 100)
        print(f"All chunks processed. {(chunk_results)} out of {total_chunks} returned results.")
        logger.info(f"All chunks processed. {len(chunk_results)} out of {total_chunks} returned results.")
        print("$*" * 100)
        if not chunk_results:
            logger.warning("No results from any chunks")
            return None

        # Validate chunk results before merging
        valid_results = []
        total_items_before_merge = 0
        
        for i, result in enumerate(chunk_results):
            if result and isinstance(result, dict):
                valid_results.append(result)
                # Count items in this result
                items_in_result = 0
                for key, value in result.items():
                    if isinstance(value, list):
                        items_in_result += len(value)
                total_items_before_merge += items_in_result
                logger.info(f"Valid result from chunk {i+1}: {items_in_result} total items across all keys")
            else:
                logger.warning(f"Invalid result from chunk {i+1}: {type(result)}")

        if not valid_results:
            logger.error("No valid results from any chunks")
            return None

        logger.info(f"Total items before merging: {total_items_before_merge}")

        # Merge chunk results
<<<<<<< HEAD
        combined_result = merge_chunk_results(chunk_results)

        # Transform the data into the expected format for alignment
        transformed_terms = transform_extracted_data(combined_result)

        # Update shared state with transformed terms
        self._update_shared_state("extracted_terms", {"terms": transformed_terms})

=======
        try:
            combined_result = merge_json_chunks(valid_results)
            logger.info(f"Successfully merged {len(valid_results)} chunk results")
            
            # Count items after merging
            total_items_after_merge = 0
            for key, value in combined_result.items():
                if isinstance(value, list):
                    total_items_after_merge += len(value)
            logger.info(f"Total items after merging: {total_items_after_merge}")
            
        except Exception as e:
            logger.error(f"Failed to merge chunk results: {e}")
            # Fallback: combine all terms manually
            all_terms = []
            for result in valid_results:
                for key, value in result.items():
                    if isinstance(value, list):
                        all_terms.extend(value)
            combined_result = {'terms': all_terms}
            logger.info(f"Used fallback merging, got {len(all_terms)} total terms")
        
        # Transform the data into the expected format for alignment
        logger.info(f"Combined result before transformation: {combined_result}")
        transformed_terms = self._transform_extracted_data(combined_result)
        logger.info(f"Transformed terms: {transformed_terms}")
        
        # Wrap data according to task type
        wrapped_result = self._wrap_data_for_next_step(transformed_terms, task_type, "extraction")
        logger.info(f"Wrapped result: {wrapped_result}")
        
        # Update shared state with transformed terms
        self._update_shared_state("extracted_terms", wrapped_result)
        
>>>>>>> 0da75f01
        total_time = time.time() - start_time
        logger.info(f"Extraction complete with {len(transformed_terms)} terms in {total_time:.2f} seconds")
        return wrapped_result

    async def _extract_without_chunking(self, extractor_agent, extractor_task, start_time, task_type):
        """Extract information without chunking - process entire text at once."""
        logger.info("Processing entire text without chunking")
        
        max_retries = 3
        retry_delay = 5  # seconds
        
        for attempt in range(max_retries):
            try:
                inputs = {"literature": self.source_text}
                extractor_crew = self._create_crew_with_knowledge(extractor_agent, extractor_task)
                
                logger.info(f"Running extractor crew on full text (attempt {attempt + 1}/{max_retries})")
                extractor_result = extractor_crew.kickoff(inputs=inputs)
                
                if not extractor_result:
                    logger.warning("Extractor crew returned no results")
                    if attempt < max_retries - 1:
                        logger.info(f"Retrying in {retry_delay} seconds...")
                        await asyncio.sleep(retry_delay)
                        continue
                    return None

                result_dict = extractor_result.to_dict()
                logger.info(f"Extraction complete with {len(result_dict.get('terms', []))} terms")
                
                # Transform the data into the expected format for alignment
                logger.info(f"Result dict before transformation: {result_dict}")
                transformed_terms = self._transform_extracted_data(result_dict)
                logger.info(f"Transformed terms: {transformed_terms}")
                
                # Wrap data according to task type
                wrapped_result = self._wrap_data_for_next_step(transformed_terms, task_type, "extraction")
                
                # Update shared state with transformed terms
                self._update_shared_state("extracted_terms", wrapped_result)
                
                total_time = time.time() - start_time
                logger.info(f"Extraction complete with {len(transformed_terms)} terms in {total_time:.2f} seconds")
                return wrapped_result
                
            except Exception as e:
                error_msg = str(e)
                logger.error(f"Error during non-chunked extraction (attempt {attempt + 1}/{max_retries}): {error_msg}")
                
                # Check if it's a timeout error
                if "timeout" in error_msg.lower() or "connection timed out" in error_msg.lower():
                    logger.warning("Timeout detected - this might be due to Ollama model being overloaded")
                    logger.info("💡 Tips to improve Ollama performance:")
                    logger.info("   1. Ensure you have enough RAM (at least 8GB free)")
                    logger.info("   2. Close other applications using GPU/CPU")
                    logger.info("   3. Try using a smaller model (e.g., llama3.1:8b instead of llama3.2:latest)")
                    logger.info("   4. Restart Ollama: 'ollama stop && ollama start'")
                    logger.info("   5. Check Ollama logs: 'ollama logs'")
                    if attempt < max_retries - 1:
                        logger.info(f"Retrying in {retry_delay * (attempt + 1)} seconds...")
                        await asyncio.sleep(retry_delay * (attempt + 1))
                        continue
                
                # For other errors, don't retry immediately
                if attempt < max_retries - 1:
                    logger.info(f"Retrying in {retry_delay} seconds...")
                    await asyncio.sleep(retry_delay)
                    continue
                
                logger.error(f"All {max_retries} attempts failed. Returning None.")
                return None

    def _check_ollama_health(self) -> bool:
        """Check if Ollama is running and responsive."""
        try:
            import httpx
            import json
            
            # Check if any agent is using Ollama
            using_ollama = False
            for agent_key, agent_config in self.agent_config.items():
                llm_config = agent_config.get("llm", {})
                if isinstance(llm_config, dict) and "ollama" in llm_config.get("model", "").lower():
                    using_ollama = True
                    break
            
            if not using_ollama:
                return True  # Not using Ollama, so no need to check
            
            # Test Ollama connection
            with httpx.Client(timeout=10.0) as client:
                response = client.get(
                    "http://localhost:11434/api/tags",
                    headers={"Content-Type": "application/json"}
                )
                if response.status_code == 200:
                    logger.info("Ollama is running and responsive")
                    return True
                else:
                    logger.warning(f"Ollama responded with status code: {response.status_code}")
                    return False
                    
        except Exception as e:
            logger.warning(f"Ollama health check failed: {e}")
            return False

    def _setup_monitoring(self) -> None:
        """Set up monitoring tools if enabled."""
        if os.getenv("ENABLE_WEIGHTSANDBIAS", "false").lower() == "true":
            try:
                import weave

                weave.init(project_name="StructSense")
                logger.info("Weights & Biases monitoring enabled")
            except ImportError:
                logger.warning("Weights & Biases package not found, monitoring disabled")

        if os.getenv("ENABLE_MLFLOW", "false").lower() == "true":
            try:
                import mlflow

                mlflow.crewai.autolog()
                mlflow.set_tracking_uri(os.getenv("MLFLOW_TRACKING_URL", "http://localhost:5000"))
                mlflow.set_experiment("StructSense")
                logger.info("MLflow monitoring enabled")
            except ImportError:
                logger.warning("MLflow package not found, monitoring disabled")

    def _initialize_memory(self) -> None:
        """Initialize memory storage systems for the flow."""
        try:
            memory_path = Path(os.getcwd()) / "crew_memory"
            os.environ["CREWAI_STORAGE_DIR"] = str(memory_path)
            storage_path = db_storage_path()

            # Debug storage path
            logger.info(f"Storage path: {storage_path}")
            logger.info(f"Path exists: {os.path.exists(storage_path)}")
            logger.info(
                f"Is writable: {os.access(storage_path, os.W_OK) if os.path.exists(storage_path) else 'Path does not exist'}")

            # Create with proper permissions
            if not os.path.exists(storage_path):
                os.makedirs(storage_path, mode=0o755, exist_ok=True)
                logger.info(f"Created storage directory: {storage_path}")

            # DEBUG: Print embedder_config before passing to RAGStorage
            print("DEBUG: embedder_config for RAGStorage:", self.embedder_config)
<<<<<<< HEAD
            # Pass the correct structure to RAGStorage
            if isinstance(self.embedder_config, dict) and "provider" in self.embedder_config:
=======
            
            # Check if embedder config is compatible
            embedder_config_for_rag = None
            if isinstance(self.embedder_config, dict) and 'provider' in self.embedder_config:
>>>>>>> 0da75f01
                embedder_config_for_rag = self.embedder_config
            elif isinstance(self.embedder_config, dict) and "embedder_config" in self.embedder_config:
                embedder_config_for_rag = self.embedder_config["embedder_config"]
            else:
                embedder_config_for_rag = self.embedder_config  # fallback

            # Check if using Ollama embedder but not running Ollama
            if (isinstance(embedder_config_for_rag, dict) and 
                embedder_config_for_rag.get('provider') == 'ollama' and
                not self._check_ollama_health()):
                logger.warning("Ollama embedder configured but Ollama not available. Disabling memory to prevent errors.")
                # Initialize with None to disable memory
                self.long_term_memory = None
                self.short_term_memory = None
                self.entity_memory = None
                return

            rag_storage_config = {
                "embedder_config": embedder_config_for_rag,
                "type": "short_term",
                "path": str(storage_path),
            }

<<<<<<< HEAD
            # Initialize memory components
            self.long_term_memory = LongTermMemory(storage=LTMSQLiteStorage(db_path=str(memory_path / "long_term_memory_storage.db")))
            self.short_term_memory = ShortTermMemory(storage=RAGStorage(**rag_storage_config))
            self.entity_memory = EntityMemory(storage=RAGStorage(**rag_storage_config))
=======
            long_term_storage = f"{storage_path}/long_term_memory_storage.db"

            # Initialize memory components with error handling
            try:
                self.long_term_memory = LongTermMemory(
                    storage=LTMSQLiteStorage(db_path=str(long_term_storage))
                )
                logger.info("Long-term memory initialized successfully")
            except Exception as e:
                logger.warning(f"Failed to initialize long-term memory: {e}")
                self.long_term_memory = None

            try:
                self.short_term_memory = ShortTermMemory(
                    storage=RAGStorage(**rag_storage_config)
                )
                logger.info("Short-term memory initialized successfully")
            except Exception as e:
                logger.warning(f"Failed to initialize short-term memory: {e}")
                self.short_term_memory = None
>>>>>>> 0da75f01

            try:
                self.entity_memory = EntityMemory(
                    storage=RAGStorage(**rag_storage_config)
                )
                logger.info("Entity memory initialized successfully")
            except Exception as e:
                logger.warning(f"Failed to initialize entity memory: {e}")
                self.entity_memory = None

            if all([self.long_term_memory, self.short_term_memory, self.entity_memory]):
                logger.info("All memory systems initialized successfully")
            else:
                logger.warning("Some memory systems failed to initialize - continuing without full memory support")

        except Exception as e:
            error_msg = f"Failed to initialize memory systems: {str(e)}"
            logger.error(error_msg)
            # Don't raise error, just disable memory
            self.long_term_memory = None
            self.short_term_memory = None
            self.entity_memory = None
            logger.info("Continuing without memory systems")

<<<<<<< HEAD
    def _initialize_agent_and_task(self, agent_key: str, task_key: str, pydantic_output_class) -> Tuple[Optional[object], Optional[object]]:
=======
    def _initialize_agent_and_task(
            self,
            agent_key: str,
            task_key: str,
            pydantic_output_class
    ) -> Tuple[Optional[object], Optional[object]]:
>>>>>>> 0da75f01
        """Initialize an agent and its associated task.

        Args:
            agent_key: Key for the agent in agent configuration
            task_key: Key for the task in task configuration
            pydantic_output_class: Pydantic class for structured output

        Returns:
            Tuple containing the initialized agent and task
        """
        try:
<<<<<<< HEAD
            agent_init = DynamicAgent(agents_config=self.agent_config[agent_key], embedder_config=self.embedder_config)
            task_init = DynamicAgentTask(tasks_config=self.task_config[task_key])
=======
            print(f"[DEBUG] agent_key: {agent_key}")
            print(f"[DEBUG] task_key: {task_key}")
            print(f"[DEBUG] agent_config for {agent_key}: {self.agent_config.get(agent_key)}")
            print(f"[DEBUG] task_config for {task_key}: {self.task_config.get(task_key)}")
            agent_init = DynamicAgent(
                agents_config=self.agent_config[agent_key],
                embedder_config=self.embedder_config
            )
            task_init = DynamicAgentTask(
                tasks_config=self.task_config[task_key]
            )
>>>>>>> 0da75f01

            agent = agent_init.build_agent()
            task = task_init.build_task(pydantic_output=pydantic_output_class, agent=agent)

            if not task:
                logger.error(f"{task_key} initialization failed")
                return None, None

            logger.info(f"Successfully initialized {agent_key} and {task_key}")
            return agent, task

        except Exception as e:
            logger.error(f"{agent_key}/{task_key} initialization failed: {e}")
            return None, None

    def _should_enable_knowledge_source(self) -> bool:
        """Check if knowledge source should be enabled."""
        try:
            # Check if knowledge source is explicitly disabled
            if os.getenv("ENABLE_KG_SOURCE", "false").lower() == "false":
                logger.info("Knowledge source explicitly disabled via ENABLE_KG_SOURCE=false")
                return False
            
            # Check if knowledge config is properly configured
            if not self.knowledge_config or not isinstance(self.knowledge_config, dict):
                logger.info("No knowledge config provided, disabling knowledge source")
                return False
            
            if 'search_key' not in self.knowledge_config:
                logger.info("No search_key in knowledge config, disabling knowledge source")
                return False
            
            search_keys = self.knowledge_config.get('search_key', [])
            if not search_keys or not isinstance(search_keys, list) or len(search_keys) == 0:
                logger.info("Empty or invalid search_key in knowledge config, disabling knowledge source")
                return False
            
            logger.info(f"Knowledge source enabled with search keys: {search_keys}")
            return True
            
        except Exception as e:
            logger.warning(f"Error checking knowledge source configuration: {e}")
            return False

<<<<<<< HEAD
    def _create_crew_with_knowledge(self, agent, task, data_for_knowledge_tool: Optional[Dict] = None) -> Crew:
=======
    def _create_crew_with_knowledge(
            self,
            agent,
            task,
            data_for_knowledge_tool: Optional[Dict] = None
    ) -> Crew:
>>>>>>> 0da75f01
        """Create a Crew instance with or without knowledge sources based on configuration.

        Args:
            agent: The agent to use in the crew
            task: The task to execute
            data_for_knowledge_tool: Data to provide to the knowledge tool if enabled

        Returns:
            Configured Crew instance
        """
        crew_config = {
            "agents": [agent],
            "tasks": [task],
            "verbose": True,
        }

        # Add memory only if available
        if self.long_term_memory is not None:
            crew_config["long_term_memory_config"] = self.long_term_memory
        if self.short_term_memory is not None:
            crew_config["short_term_memory"] = self.short_term_memory
        if self.entity_memory is not None:
            crew_config["entity_memory"] = self.entity_memory
        
        # Only enable memory if at least one memory system is available
        if any([self.long_term_memory, self.short_term_memory, self.entity_memory]):
            crew_config["memory"] = True
        else:
            crew_config["memory"] = False
            logger.info("No memory systems available - running without memory")

        # Add knowledge sources if enabled
        if self._should_enable_knowledge_source() and data_for_knowledge_tool:
<<<<<<< HEAD
            # Format the data for the OntologyKnowledgeTool
            formatted_data = {}
            if isinstance(data_for_knowledge_tool, dict):
                for key, value in data_for_knowledge_tool.items():
                    if isinstance(value, list):
                        formatted_data[key] = value
                    elif isinstance(value, dict):
                        formatted_data[key] = [value]
                    else:
                        formatted_data[key] = [{"entity": str(value)}]
            else:
                formatted_data = {"terms": [{"entity": str(data_for_knowledge_tool)}]}

            custom_source = OntologyKnowledgeTool(formatted_data, self.knowledge_config["search_key"])

            logger.debug("Knowledge source result:")
            logger.debug(custom_source)

            ksrc = StringKnowledgeSource(content=custom_source)
            crew_config["knowledge_sources"] = [ksrc]
=======
            try:
                # Format the data for the OntologyKnowledgeTool
                formatted_data = {}
                if isinstance(data_for_knowledge_tool, dict):
                    for key, value in data_for_knowledge_tool.items():
                        if isinstance(value, list):
                            formatted_data[key] = value
                        elif isinstance(value, dict):
                            formatted_data[key] = [value]
                        else:
                            formatted_data[key] = [{"entity": str(value)}]
                else:
                    formatted_data = {"terms": [{"entity": str(data_for_knowledge_tool)}]}

                custom_source = OntologyKnowledgeTool(
                    formatted_data,
                    self.knowledge_config["search_key"]
                )

                logger.debug("Knowledge source result:")
                logger.debug(custom_source)

                ksrc = StringKnowledgeSource(content=custom_source)
                crew_config["knowledge_sources"] = [ksrc]
                logger.info("Knowledge source added to crew configuration")
                
            except Exception as e:
                logger.warning(f"Failed to create knowledge source: {e}")
                logger.info("Continuing without knowledge source")
        else:
            logger.info("Knowledge source not enabled or no data provided")
>>>>>>> 0da75f01

        return Crew(**crew_config)

    def _update_shared_state(self, key: str, value: Any) -> None:
        """Update shared state and notify other crews"""
        self.shared_state[key] = value
        self.shared_state["current_step"] = key
        logger.info(f"Updated shared state: {key}")

    def _get_shared_state(self, key: str) -> Any:
        """Get value from shared state"""
        return self.shared_state.get(key)

    def _convert_sets_to_lists(self, data):
        """Convert any sets in the data structure to lists."""
        if isinstance(data, set):
            return list(data)
        elif isinstance(data, dict):
            return {k: self._convert_sets_to_lists(v) for k, v in data.items()}
        elif isinstance(data, list):
            return [self._convert_sets_to_lists(item) for item in data]
        return data

    def _transform_extracted_data(self, combined_result):
        """Transform extracted data from chunk results into the expected format."""
        if not combined_result:
            logger.warning("No combined result to transform")
            return []
        
        logger.info(f"Transforming combined result of type: {type(combined_result)}")
        
        # Handle different possible structures
        if isinstance(combined_result, dict):
            # For BBQS tasks, look for extracted_structured_information first
            if 'extracted_structured_information' in combined_result:
                extracted_info = combined_result['extracted_structured_information']
                logger.info(f"Found 'extracted_structured_information' with type: {type(extracted_info)}")
                
                # If it's a single resource object, wrap it in a list
                if isinstance(extracted_info, dict):
                    terms = [extracted_info]
                    logger.info("Converted single resource object to list")
                elif isinstance(extracted_info, list):
                    terms = extracted_info
                    logger.info(f"Using list of {len(terms)} resources")
                else:
                    terms = [extracted_info]
                    logger.info("Converted non-dict/list to list")
                    
            elif 'extracted_terms' in combined_result:
                terms = combined_result['extracted_terms']
                logger.info(f"Found 'extracted_terms' key with {len(terms)} items")
            elif 'extracted_resources' in combined_result:
                terms = combined_result['extracted_resources']
                logger.info(f"Found 'extracted_resources' key with {len(terms)} items")
            else:
                # If no clear structure, try to extract terms from the dict
                terms = []
                for key, value in combined_result.items():
                    logger.debug(f"Processing key '{key}' with value type: {type(value)}")
                    if isinstance(value, list):
                        terms.extend(value)
                        logger.debug(f"Added {len(value)} items from list key '{key}'")
                    elif isinstance(value, dict) and 'terms' in value:
                        terms.extend(value['terms'])
                        logger.debug(f"Added {len(value['terms'])} items from dict key '{key}'")
                    elif isinstance(value, dict) and 'extracted_terms' in value:
                        terms.extend(value['extracted_terms'])
                        logger.debug(f"Added {len(value['extracted_terms'])} items from dict key '{key}'")
                    elif isinstance(value, dict) and 'extracted_resources' in value:
                        terms.extend(value['extracted_resources'])
                        logger.debug(f"Added {len(value['extracted_resources'])} items from dict key '{key}'")
                logger.info(f"Extracted {len(terms)} terms from dictionary structure")
        elif isinstance(combined_result, list):
            terms = combined_result
            logger.info(f"Processing list structure with {len(terms)} items")
        else:
            logger.warning(f"Unexpected combined_result type: {type(combined_result)}")
            return []
        
        # Ensure terms is a list
        if not isinstance(terms, list):
            logger.warning(f"Terms is not a list: {type(terms)}, converting...")
            try:
                terms = list(terms) if hasattr(terms, '__iter__') else [terms]
            except Exception as e:
                logger.error(f"Failed to convert terms to list: {e}")
                return []
        
        # Remove duplicates while preserving order
        seen = set()
        unique_terms = []
        for i, term in enumerate(terms):
            try:
                if isinstance(term, dict):
                    # Create a hashable representation for comparison
                    term_key = str(sorted(term.items()))
                    if term_key not in seen:
                        seen.add(term_key)
                        unique_terms.append(term)
                else:
                    if term not in seen:
                        seen.add(term)
                        unique_terms.append(term)
            except Exception as e:
                logger.warning(f"Error processing term {i}: {e}")
                continue
        
        logger.info(f"Transformed {len(terms)} terms to {len(unique_terms)} unique terms")
        return unique_terms

    @listen(extracted_structured_information)
    async def align_structured_information(self, extracted_result):
        """Align extracted information with ontology using CrewAI."""
        if not extracted_result:
            logger.warning("No structured information extracted. Skipping alignment.")
            return None

        print("#"*100)
        print(extracted_result)

        logger.info("Starting alignment process")
        
        # Detect task type
        task_type = self._detect_task_type()
        logger.info(f"Detected task type for alignment: {task_type}")

        # Initialize alignment components
        alignment_agent, alignment_task = self._initialize_agent_and_task("alignment_agent", "alignment_task", AlignedTermsDynamic)

        print("-"*100)
        print(f"alignment_agent {alignment_agent}")
        print("+" * 100)
        print(f"alignment_task {alignment_task}")
        print("#" * 100)

        if not alignment_agent or not alignment_task:
            logger.error("Alignment agent initialization failed")
            return None

        # Convert any sets to lists in the extracted result
        processed_result = self._convert_sets_to_lists(extracted_result)
        
        # Extract the actual extracted data from the wrapper
        actual_extracted_data = self._extract_data_from_result(processed_result, task_type, "extraction")
        logger.info(f"Extracted data for alignment: {type(actual_extracted_data)}")
        
        # Convert any sets in shared_state to lists
        processed_shared_state = self._convert_sets_to_lists(self.shared_state)

<<<<<<< HEAD
        # Create and run the alignment crew with access to extracted terms
        alignment_crew = self._create_crew_with_knowledge(alignment_agent, alignment_task, extracted_info)

        alignment_result = alignment_crew.kickoff(
            inputs={
                "extracted_structured_information": extracted_info,
                "shared_state": self.shared_state,  # Pass shared state
            }
        )
=======
        # Create and run the alignment crew
        alignment_crew = self._create_crew_with_knowledge(
            alignment_agent,
            alignment_task,
            actual_extracted_data
        )

        # Process the alignment
        alignment_result = alignment_crew.kickoff(inputs={
            "extracted_structured_information": actual_extracted_data,
            "shared_state": processed_shared_state,
            "alignment_context": "Process the extracted information and align it with the ontology. Also take note of the shared_state that contains results from other agents as well."
        })
>>>>>>> 0da75f01

        print("="*100)
        print("Alignment Result:")
        print(alignment_result)
        print("="*100)

        if alignment_result:
            result_dict = alignment_result.to_dict()
            print("="*100)
            print("Result Dict:")
            print(result_dict)
            print("="*100)
            
            # Extract the actual aligned data from the wrapper
            actual_aligned_data = self._extract_data_from_result(result_dict, task_type, "alignment")
            
            # Wrap data according to task type
            wrapped_result = self._wrap_data_for_next_step(actual_aligned_data, task_type, "alignment")
            
            # Update shared state with the correct structure
            self._update_shared_state("aligned_terms", wrapped_result)
            logger.info(f"Alignment complete with aligned data")
            return wrapped_result
        else:
            logger.warning("Alignment crew returned no results")
            return None

    @listen(align_structured_information)
    async def judge_alignment(self, aligned_info):
        """Judge the quality of the alignment between extracted and reference terms."""
        if not aligned_info:
            logger.warning("No aligned information available. Skipping judgment.")
            return None

        logger.info("Starting judgment of aligned information")
        
        # Detect task type
        task_type = self._detect_task_type()
        logger.info(f"Detected task type for judgment: {task_type}")

        # Initialize judge components
        judge_agent, judge_task = self._initialize_agent_and_task("judge_agent", "judge_task", JudgedTermsDynamic)

        if not judge_agent or not judge_task:
            logger.error("Judge initialization failed")
            return None

        # Create and run the judge crew with access to all previous results
        judge_crew = self._create_crew_with_knowledge(judge_agent, judge_task, aligned_info)

        # Extract the actual aligned data from the wrapper
        actual_aligned_data = self._extract_data_from_result(aligned_info, task_type, "alignment")
        logger.info(f"Extracted aligned data for judgment: {type(actual_aligned_data)}")

<<<<<<< HEAD
        judge_result = judge_crew.kickoff(
            inputs={
                "aligned_structured_information": aligned_info,
                "shared_state": self.shared_state,  # Pass shared state
            }
        )
=======
        judge_result = judge_crew.kickoff(inputs={
            "aligned_structured_information": actual_aligned_data,
            "shared_state": self.shared_state  # Pass shared state
        })
>>>>>>> 0da75f01

        if not judge_result:
            logger.warning("Judge crew returned no results")
            return None

        # Update shared state and return results
        result_dict = judge_result.to_dict()
<<<<<<< HEAD
        self._update_shared_state("judged_terms", result_dict)
        logger.info(f"Judgment complete with {len(result_dict.get('judged_terms', []))} judged terms")

        # Request human feedback on judgment results
        # if self.enable_human_feedback and self.human.is_feedback_enabled_for_agent(agent_name):
        #     feedback_dict = self.human.request_feedback(
        #         data=result_dict,
        #         step_name="judgment of alignment",
        #         agent_name=agent_name
        #     )
        #
        #     # Check if any modifications were made
        #     if has_modifications(feedback_dict, result_dict):
        #         logger.info("Processing modifications based on human feedback")
        #         logger.info("*" * 100)
        #         logger.info("Data modified, running judgment crew again")
        #         logger.info("*" * 100)
        #
        #         # Run the judge crew again with modified data
        #         modified_result = judge_crew.kickoff(inputs={
        #             "aligned_structured_information": aligned_info,
        #             "user_feedback_data": feedback_dict,
        #             "shared_state": self.shared_state,
        #             "modification_context": "Process the requested user feedback on judge agent output. Also take note of the shared_state that contains results from other agents as well. User Feedback Handling: If the input includes modifications previously made based on human/user feedback: Detect and respect these changes (e.g., altered extracted terms). Do not overwrite user-modified terms. Instead, annotate in remarks that user-defined values were retained and evaluated accordingly."
        #         })
        #
        #         if modified_result:
        #             feedback_dict = modified_result.to_dict()
        #             self._update_shared_state("judged_terms", feedback_dict)
        #         else:
        #             logger.warning("Modification processing returned no results")
        #             return result_dict
        #
        #     # Update shared state with feedback results
        #     if feedback_dict:
        #         self._update_shared_state("judged_terms", feedback_dict)
        #         result_dict = feedback_dict

        return result_dict
=======
        
        # Extract the actual judged data from the wrapper
        actual_judged_data = self._extract_data_from_result(result_dict, task_type, "judgment")
        
        # Wrap data according to task type
        wrapped_result = self._wrap_data_for_next_step(actual_judged_data, task_type, "judgment")
        
        self._update_shared_state("judged_terms", wrapped_result)
        logger.info(f"Judgment complete with judged data")
        return wrapped_result
>>>>>>> 0da75f01

    @listen(judge_alignment)
    async def human_feedback(self, judge_result):
        """Process human feedback and generate improved final output."""
        if not judge_result:
            logger.warning("No judge result available. Skipping human feedback processing.")
            return None

        logger.info("Starting human feedback processing")
        
        # Detect task type
        task_type = self._detect_task_type()
        logger.info(f"Detected task type for human feedback: {task_type}")

        # First, request feedback on the judge's results
        if self.enable_human_feedback:
<<<<<<< HEAD
            feedback_dict = self.human.request_feedback(data=judge_result, step_name="human_feedback_processing", agent_name=agent_name)
=======
            # Extract the actual judged data from the wrapper
            actual_judged_data = self._extract_data_from_result(judge_result, task_type, "judgment")
            logger.info(f"Extracted judged data for feedback: {type(actual_judged_data)}")
            
            feedback_dict = self.human.request_feedback(
                data=actual_judged_data,
                step_name="human_feedback_processing",
                agent_name="humanfeedback_agent"
            )
>>>>>>> 0da75f01
            print(f"Debug: Feedback dictionary passed to human feedback agent: {feedback_dict}")
        else:
            # if not enabled human feedback we return the judge result as default
            feedback_dict = judge_result

        # If no feedback was provided, use the judge result
        if feedback_dict is None:
            logger.info("No feedback provided. Using judge result.")
            return judge_result

        # Ensure feedback_dict is a dictionary
        if isinstance(feedback_dict, str):
            feedback_dict = {"user_feedback_text": feedback_dict}

        # Check if user actually modified the data (not just approved)
        # The human feedback handler returns the original data for option 1 (Approve)
        # and modified data for option 3 (Modify)
        user_modified_data = has_modifications(feedback_dict, actual_judged_data)
        
        # Only run the human feedback agent if the user actually modified the data
        if user_modified_data:
            logger.info("User modified data, running human feedback agent")
            logger.info("*" * 100)
            logger.info("Data modified, running modification crew")
            logger.info("*" * 100)

            # Check for natural language text in feedback
<<<<<<< HEAD
            if "user_feedback_text" in feedback_dict:
=======
            if isinstance(feedback_dict, dict) and 'user_feedback_text' in feedback_dict:
>>>>>>> 0da75f01
                logger.info(f"Natural language feedback: {feedback_dict['user_feedback_text']}")

            # Initialize human feedback components
            humanfeedback_agent, humanfeedback_task = self._initialize_agent_and_task(
                "humanfeedback_agent", "humanfeedback_task", JudgedTermsDynamic
            )

            if not humanfeedback_agent or not humanfeedback_task:
                logger.error("Human feedback agent initialization failed")
                return judge_result

            # Format the data for the OntologyKnowledgeTool
            formatted_data = {}
            if isinstance(feedback_dict, dict):
                for key, value in feedback_dict.items():
                    if isinstance(value, list):
                        formatted_data[key] = value
                    elif isinstance(value, dict):
                        formatted_data[key] = [value]
                    else:
                        formatted_data[key] = [{"entity": str(value)}]
            else:
                formatted_data = {"terms": [{"entity": str(feedback_dict)}]}

            # Create and run the modification crew with modified data
            modification_crew = self._create_crew_with_knowledge(humanfeedback_agent, humanfeedback_task, formatted_data)

            # Process the modifications
<<<<<<< HEAD
            user_feedback_text = feedback_dict.get("user_feedback_text", "")

            modified_result = modification_crew.kickoff(
                inputs={
                    "judged_structured_information_with_human_feedback": feedback_dict,
                    "shared_state": self.shared_state,
                    "modification_context": "Process the requested user feedback. Also take note of the shared_state that contains results from other agents as well. User Feedback Handling: If the input includes modifications previously made based on human/user feedback: Detect and respect these changes (e.g., altered extracted terms). Do not overwrite user-modified terms. Instead, annotate in remarks that user-defined values were retained and evaluated accordingly.",
                    "user_feedback_text": user_feedback_text,
                }
            )
=======
            user_feedback_text = feedback_dict.get('user_feedback_text', '') if isinstance(feedback_dict, dict) else ''

            modified_result = modification_crew.kickoff(inputs={
                "judged_structured_information_with_human_feedback": feedback_dict,
                "aligned_structured_information": feedback_dict,
                "shared_state": self.shared_state,
                "modification_context": "Process the requrested user feedback. Also take note of the shared_state that contains results from other agents as well. User Feedback Handling: If the input includes modifications previously made based on human/user feedback: Detect and respect these changes (e.g., altered extracted terms). Do not overwrite user-modified terms. Instead, annotate in remarks that user-defined values were retained and evaluated accordingly.",
                "user_feedback_text": user_feedback_text
            })
>>>>>>> 0da75f01

            if modified_result:
                feedback_dict = modified_result.to_dict()
                
                # Extract the actual feedback data from the wrapper
                actual_feedback_data = self._extract_data_from_result(feedback_dict, task_type, "human_feedback")
                
                # Wrap data according to task type
                wrapped_result = self._wrap_data_for_next_step(actual_feedback_data, task_type, "human_feedback")
                
                self._update_shared_state("feedback_terms", wrapped_result)
            else:
                logger.warning("Modification processing returned no results")
                return judge_result
        else:
            logger.info("User approved data without modifications, skipping human feedback agent")
            # Use the original judge result since user just approved
            feedback_dict = judge_result

        # Update state with final results
        self.state["humanfeedback_information"] = feedback_dict
        self.state["current_step"] = "human_feedback_complete"

        logger.info(f"Human feedback processing complete")
        return feedback_dict

<<<<<<< HEAD
=======
    def _detect_task_type(self) -> str:
        """Detect the type of task based on agent configurations."""
        try:
            extractor_role = self.agent_config.get("extractor_agent", {}).get("role", "").lower()
            
            if "ner" in extractor_role or "named entity" in extractor_role:
                return "ner"
            elif "bbqs" in extractor_role or "resource" in extractor_role:
                return "bbqs"
            elif "extract" in extractor_role:
                return "generic"
            else:
                return "generic"
        except Exception as e:
            logger.warning(f"Could not detect task type: {e}")
            return "generic"

    def _get_expected_output_keys(self, task_type: str, step: str) -> dict:
        """Get expected output keys for different task types and steps."""
        key_mappings = {
            "ner": {
                "extraction": "extracted_terms",
                "alignment": "aligned_ner_terms", 
                "judgment": "judge_ner_terms",
                "human_feedback": "judge_ner_terms"
            },
            "bbqs": {
                "extraction": "extracted_resources",
                "alignment": "aligned_resources",
                "judgment": "judge_resource", 
                "human_feedback": "judge_resource"
            },
            "generic": {
                "extraction": "extracted_terms",
                "alignment": "aligned_terms",
                "judgment": "judged_terms",
                "human_feedback": "judged_terms"
            }
        }
        
        return key_mappings.get(task_type, key_mappings["generic"])

    def _extract_data_from_result(self, result: dict, task_type: str, step: str) -> Any:
        """Extract the actual data from result wrapper based on task type and step."""
        if not result or not isinstance(result, dict):
            return result
        
        expected_keys = self._get_expected_output_keys(task_type, step)
        step_key = step.replace("_", "")  # Remove underscores for key matching
        
        # Try the expected key for this step
        if step_key in expected_keys:
            expected_key = expected_keys[step_key]
            if expected_key in result:
                logger.info(f"Found data under expected key '{expected_key}' for {task_type} {step}")
                return result[expected_key]
        
        # Try common wrapper keys
        common_wrappers = [
            "extracted_terms", "extracted_resources", "extracted_structured_information",
            "aligned_terms", "aligned_resources", "aligned_ner_terms", "aligned_structured_information", 
            "judged_terms", "judge_resource", "judge_ner_terms", "judged_structured_information"
        ]
        
        for wrapper in common_wrappers:
            if wrapper in result:
                logger.info(f"Found data under wrapper key '{wrapper}' for {task_type} {step}")
                return result[wrapper]
        
        # If no wrapper found, return the result as-is
        logger.info(f"No wrapper key found, using result directly for {task_type} {step}")
        return result

    def _wrap_data_for_next_step(self, data: Any, task_type: str, step: str) -> dict:
        """Wrap data in the expected structure for the next step."""
        expected_keys = self._get_expected_output_keys(task_type, step)
        step_key = step.replace("_", "")
        
        if step_key in expected_keys:
            wrapper_key = expected_keys[step_key]
            return {wrapper_key: data}
        else:
            # Fallback to generic wrapper
            return {f"{step}_data": data}

>>>>>>> 0da75f01

def str_to_bool(s):
    if isinstance(s, bool):
        return s
    if s is None:
        return False
    return str(s).strip().lower() == "true"

def kickoff(
<<<<<<< HEAD
    agentconfig: Union[str, dict],
    taskconfig: Union[str, dict],
    embedderconfig: Union[str, dict],
    input_source: Union[str, dict],
    knowledgeconfig: Optional[Union[str, dict]] = None,
    enable_human_feedback: bool = True,
    agent_feedback_config: Optional[Dict[str, bool]] = None,
    feedback_handler: Optional[ProgrammaticFeedbackHandler] = None,
    env_file: Optional[str] = None,
    api_key: Optional[str] = None,
=======
        agentconfig: Union[str, dict],
        taskconfig: Union[str, dict],
        embedderconfig: Union[str, dict],
        input_source: Union[str, dict],
        knowledgeconfig: Optional[Union[str, dict]] = None,
        enable_human_feedback: bool = True,
        agent_feedback_config: Optional[Dict[str, bool]] = None,
        feedback_handler: Optional[ProgrammaticFeedbackHandler] = None,
        env_file: Optional[str] = None,
        api_key: Optional[str] = None,
        enable_chunking: bool = False
>>>>>>> 0da75f01
) -> Union[Dict[str, Any], str]:
    """Kickoff the StructSense flow with the given configurations.

    Args:
        agentconfig: Agent configuration file path or dictionary
        taskconfig: Task configuration file path or dictionary
        embedderconfig: Embedder configuration file path or dictionary
        input_source: Input source file path or dictionary
        knowledgeconfig: Optional knowledge configuration file path or dictionary
        enable_human_feedback: Whether to enable human feedback
        agent_feedback_config: Optional agent feedback configuration
        feedback_handler: Optional feedback handler
        env_file: Optional environment file path
        api_key: Optional API key to replace in configs
        enable_chunking: Whether to enable chunking

    Returns:
        Union[Dict[str, Any], str]: The result of the flow execution
    """
    try:
        logger.info("Starting StructSense flow...")
        logger.info("#" * 100)
        logger.info(f"Starting {enable_human_feedback}")
        logger.info("#" * 100)
        enable_human_feedback = str_to_bool(enable_human_feedback)
        try:
            if agent_feedback_config is not None:
                agent_feedback_config = load_config(agent_feedback_config, "agent_feedback_config")
                agent_feedback_config_bool = {k: str_to_bool(v) for k, v in agent_feedback_config.items()}
            else:
                agent_feedback_config_bool = {
                    "extractor_agent": False,
                    "alignment_agent": False,
                    "judge_agent": False,
                    "humanfeedback_agent": True,
                }
        except Exception:
            agent_feedback_config_bool = {
                "extractor_agent": False,
                "alignment_agent": False,
                "judge_agent": False,
                "humanfeedback_agent": True,
            }

        # Load environment variables from env_file if provided, else use the one setup using export command
        if env_file:
            load_dotenv(env_file, override=True)
            logger.info(f"Loaded environment variables from {env_file} (override=True)")
        else:
            load_dotenv()
            logger.info("Loaded environment variables from default .env")

        # Set API key in environment if provided
        if api_key:
            os.environ["OPENROUTER_API_KEY"] = api_key
            logger.info("Set OPENROUTER_API_KEY in environment")

        # Process input data
        processed_string = process_input_data(input_source)

        # Load configs if they are file paths
        if isinstance(agentconfig, str):
            agentconfig = load_config(agentconfig, "agent")
        if isinstance(taskconfig, str):
            taskconfig = load_config(taskconfig, "task")
        if isinstance(embedderconfig, str):
            embedderconfig = load_config(embedderconfig, "embedder")
        if isinstance(knowledgeconfig, str):
            knowledgeconfig = load_config(knowledgeconfig, "knowledge")

        # Replace API key if provided
        if api_key:
            agentconfig = replace_api_key(agentconfig, api_key)
            embedderconfig = replace_api_key(embedderconfig, api_key)

        # Initialize and run the flow
        flow = StructSenseFlow(
            agent_config=agentconfig,
            task_config=taskconfig,
            embedder_config=embedderconfig,
            knowledge_config=knowledgeconfig,
            source_text=processed_string,
            enable_human_feedback=enable_human_feedback,
            agent_feedback_config=agent_feedback_config_bool,
            env_file=env_file,
<<<<<<< HEAD
=======
            enable_chunking=enable_chunking
>>>>>>> 0da75f01
        )

        # Use custom feedback handler if provided
        if feedback_handler:
            flow.human = feedback_handler
            # Set the feedback handler's input and output handlers to use print
            feedback_handler.input_handler = lambda x: "3"  # Always return "3" for modify
            feedback_handler.output_handler = print

        # Run the flow
        result = flow.kickoff()

        # If feedback is required, return the feedback request
        if result == "feedback":
            if feedback_handler and feedback_handler.has_pending_feedback():
                return "feedback"
            else:
                logger.warning("No pending feedback found but result was 'feedback'")
                return None

        logger.info("Flow completed successfully")
        return result

    except Exception as e:
        logger.error(f"Flow execution failed: {str(e)}")
        raise<|MERGE_RESOLUTION|>--- conflicted
+++ resolved
@@ -3,10 +3,7 @@
 import os
 import time
 import tracemalloc
-<<<<<<< HEAD
-=======
 import asyncio
->>>>>>> 0da75f01
 
 # Filter warnings at the beginning
 import warnings
@@ -26,21 +23,13 @@
 from crew.dynamic_agent import DynamicAgent
 from crew.dynamic_agent_task import DynamicAgentTask
 from utils.ontology_knowedge_tool import OntologyKnowledgeTool
-<<<<<<< HEAD
-from utils.text_chunking import merge_chunk_results, split_text_into_chunks
-=======
 from utils.text_chunking import split_text_into_chunks, merge_json_chunks  # merge_chunk_results
->>>>>>> 0da75f01
 from utils.types import AlignedTermsDynamic, ExtractedTermsDynamic, JudgedTermsDynamic
 from utils.utils import (
     has_modifications,
     load_config,
     process_input_data,
     replace_api_key,
-<<<<<<< HEAD
-    transform_extracted_data,
-=======
->>>>>>> 0da75f01
 )
 
 from .humanloop import HumanInTheLoop, ProgrammaticFeedbackHandler
@@ -68,7 +57,6 @@
     """
 
     def __init__(
-<<<<<<< HEAD
         self,
         agent_config: str,
         task_config: str,
@@ -78,24 +66,10 @@
         enable_human_feedback: bool = False,
         agent_feedback_config: Dict[str, bool] = None,
         env_file: Optional[str] = None,
-    ):
-        super().__init__()
-        logger.info("Initializing StructSenseFlow")
-=======
-            self,
-            agent_config: str,
-            task_config: str,
-            embedder_config: str,
-            source_text: str,
-            knowledge_config: Optional[str] = None,
-            enable_human_feedback: bool = False,
-            agent_feedback_config: Dict[str, bool] = None,
-            env_file: Optional[str] = None,
-            enable_chunking: bool = False
+        enable_chunking: bool = False,
     ):
         super().__init__()
         logger.info(f"Initializing StructSenseFlow with source: {source_text}")
->>>>>>> 0da75f01
         self.source_text = source_text
         self.enable_human_feedback = enable_human_feedback
         self.human = HumanInTheLoop(enable_human_feedback=enable_human_feedback, agent_feedback_config=agent_feedback_config)
@@ -194,51 +168,47 @@
                 print("@" * 100)
                 chunk_result = extractor_crew.kickoff(inputs=inputs)
                 elapsed = time.time() - chunk_start_time
-                
+
                 print("*" * 100)
                 print(f"[Thread] Raw chunk result type: {type(chunk_result)}")
                 print(f"[Thread] Raw chunk result: {chunk_result}")
                 print("*" * 100)
-                
+
                 if chunk_result:
-<<<<<<< HEAD
-                    logger.info(
-                        f"[Thread] Finished chunk {idx+1}/{total_chunks} in {elapsed:.2f}s, got {len(chunk_result.to_dict().get('terms', [])) if hasattr(chunk_result, 'to_dict') else 'unknown'} terms"
-                    )
-=======
                     # Convert to dict and add debugging
-                    result_dict = chunk_result.to_dict() if hasattr(chunk_result, 'to_dict') else chunk_result
+                    result_dict = chunk_result.to_dict() if hasattr(chunk_result, "to_dict") else chunk_result
                     print("*" * 100)
                     print(f"[Thread] Result dict: {result_dict}")
                     print(f"[Thread] Result dict keys: {list(result_dict.keys()) if isinstance(result_dict, dict) else 'Not a dict'}")
->>>>>>> 0da75f01
                     print("*" * 100)
-                    
+
                     # Check for expected keys and count items
-                    expected_keys = ['terms', 'extracted_terms', 'extracted_resources', 'extracted_structured_information']
+                    expected_keys = ["terms", "extracted_terms", "extracted_resources", "extracted_structured_information"]
                     found_keys = []
                     total_items = 0
-                    
+
                     for key in expected_keys:
                         if isinstance(result_dict, dict) and key in result_dict:
                             found_keys.append(key)
                             items = result_dict[key]
-                            item_count = len(items) if isinstance(items, list) else 'non-list'
+                            item_count = len(items) if isinstance(items, list) else "non-list"
                             total_items += len(items) if isinstance(items, list) else 0
                             print(f"[Thread] Found key '{key}' with {item_count} items")
-                    
+
                     if not found_keys:
-                        print(f"[Thread] WARNING: No expected keys found in result. Available keys: {list(result_dict.keys()) if isinstance(result_dict, dict) else 'Not a dict'}")
+                        print(
+                            f"[Thread] WARNING: No expected keys found in result. Available keys: {list(result_dict.keys()) if isinstance(result_dict, dict) else 'Not a dict'}"
+                        )
                         # Try to extract any list-like data
                         if isinstance(result_dict, dict):
                             for key, value in result_dict.items():
                                 if isinstance(value, list) and len(value) > 0:
                                     print(f"[Thread] Found list data in key '{key}' with {len(value)} items")
                                     # Create a proper structure
-                                    result_dict = {'terms': value}
+                                    result_dict = {"terms": value}
                                     total_items = len(value)
                                     break
-                    
+
                     logger.info(f"[Thread] Finished chunk {idx+1}/{total_chunks} in {elapsed:.2f}s, got {total_items} total items")
                     print("*" * 100)
                     print(f"[Thread] Finished chunk {idx+1}/{total_chunks} in {elapsed:.2f}s, returning: {result_dict}")
@@ -254,6 +224,7 @@
                 logger.error(f"[Thread] Exception in chunk {idx+1}/{total_chunks}: {exc}")
                 print(f"[Thread] Exception details: {exc}")
                 import traceback
+
                 print(f"[Thread] Traceback: {traceback.format_exc()}")
                 return None
 
@@ -290,7 +261,7 @@
         # Validate chunk results before merging
         valid_results = []
         total_items_before_merge = 0
-        
+
         for i, result in enumerate(chunk_results):
             if result and isinstance(result, dict):
                 valid_results.append(result)
@@ -311,27 +282,17 @@
         logger.info(f"Total items before merging: {total_items_before_merge}")
 
         # Merge chunk results
-<<<<<<< HEAD
-        combined_result = merge_chunk_results(chunk_results)
-
-        # Transform the data into the expected format for alignment
-        transformed_terms = transform_extracted_data(combined_result)
-
-        # Update shared state with transformed terms
-        self._update_shared_state("extracted_terms", {"terms": transformed_terms})
-
-=======
         try:
             combined_result = merge_json_chunks(valid_results)
             logger.info(f"Successfully merged {len(valid_results)} chunk results")
-            
+
             # Count items after merging
             total_items_after_merge = 0
             for key, value in combined_result.items():
                 if isinstance(value, list):
                     total_items_after_merge += len(value)
             logger.info(f"Total items after merging: {total_items_after_merge}")
-            
+
         except Exception as e:
             logger.error(f"Failed to merge chunk results: {e}")
             # Fallback: combine all terms manually
@@ -340,22 +301,21 @@
                 for key, value in result.items():
                     if isinstance(value, list):
                         all_terms.extend(value)
-            combined_result = {'terms': all_terms}
+            combined_result = {"terms": all_terms}
             logger.info(f"Used fallback merging, got {len(all_terms)} total terms")
-        
+
         # Transform the data into the expected format for alignment
         logger.info(f"Combined result before transformation: {combined_result}")
         transformed_terms = self._transform_extracted_data(combined_result)
         logger.info(f"Transformed terms: {transformed_terms}")
-        
+
         # Wrap data according to task type
         wrapped_result = self._wrap_data_for_next_step(transformed_terms, task_type, "extraction")
         logger.info(f"Wrapped result: {wrapped_result}")
-        
+
         # Update shared state with transformed terms
         self._update_shared_state("extracted_terms", wrapped_result)
-        
->>>>>>> 0da75f01
+
         total_time = time.time() - start_time
         logger.info(f"Extraction complete with {len(transformed_terms)} terms in {total_time:.2f} seconds")
         return wrapped_result
@@ -363,18 +323,18 @@
     async def _extract_without_chunking(self, extractor_agent, extractor_task, start_time, task_type):
         """Extract information without chunking - process entire text at once."""
         logger.info("Processing entire text without chunking")
-        
+
         max_retries = 3
         retry_delay = 5  # seconds
-        
+
         for attempt in range(max_retries):
             try:
                 inputs = {"literature": self.source_text}
                 extractor_crew = self._create_crew_with_knowledge(extractor_agent, extractor_task)
-                
+
                 logger.info(f"Running extractor crew on full text (attempt {attempt + 1}/{max_retries})")
                 extractor_result = extractor_crew.kickoff(inputs=inputs)
-                
+
                 if not extractor_result:
                     logger.warning("Extractor crew returned no results")
                     if attempt < max_retries - 1:
@@ -385,26 +345,26 @@
 
                 result_dict = extractor_result.to_dict()
                 logger.info(f"Extraction complete with {len(result_dict.get('terms', []))} terms")
-                
+
                 # Transform the data into the expected format for alignment
                 logger.info(f"Result dict before transformation: {result_dict}")
                 transformed_terms = self._transform_extracted_data(result_dict)
                 logger.info(f"Transformed terms: {transformed_terms}")
-                
+
                 # Wrap data according to task type
                 wrapped_result = self._wrap_data_for_next_step(transformed_terms, task_type, "extraction")
-                
+
                 # Update shared state with transformed terms
                 self._update_shared_state("extracted_terms", wrapped_result)
-                
+
                 total_time = time.time() - start_time
                 logger.info(f"Extraction complete with {len(transformed_terms)} terms in {total_time:.2f} seconds")
                 return wrapped_result
-                
+
             except Exception as e:
                 error_msg = str(e)
                 logger.error(f"Error during non-chunked extraction (attempt {attempt + 1}/{max_retries}): {error_msg}")
-                
+
                 # Check if it's a timeout error
                 if "timeout" in error_msg.lower() or "connection timed out" in error_msg.lower():
                     logger.warning("Timeout detected - this might be due to Ollama model being overloaded")
@@ -418,13 +378,13 @@
                         logger.info(f"Retrying in {retry_delay * (attempt + 1)} seconds...")
                         await asyncio.sleep(retry_delay * (attempt + 1))
                         continue
-                
+
                 # For other errors, don't retry immediately
                 if attempt < max_retries - 1:
                     logger.info(f"Retrying in {retry_delay} seconds...")
                     await asyncio.sleep(retry_delay)
                     continue
-                
+
                 logger.error(f"All {max_retries} attempts failed. Returning None.")
                 return None
 
@@ -433,7 +393,7 @@
         try:
             import httpx
             import json
-            
+
             # Check if any agent is using Ollama
             using_ollama = False
             for agent_key, agent_config in self.agent_config.items():
@@ -441,23 +401,20 @@
                 if isinstance(llm_config, dict) and "ollama" in llm_config.get("model", "").lower():
                     using_ollama = True
                     break
-            
+
             if not using_ollama:
                 return True  # Not using Ollama, so no need to check
-            
+
             # Test Ollama connection
             with httpx.Client(timeout=10.0) as client:
-                response = client.get(
-                    "http://localhost:11434/api/tags",
-                    headers={"Content-Type": "application/json"}
-                )
+                response = client.get("http://localhost:11434/api/tags", headers={"Content-Type": "application/json"})
                 if response.status_code == 200:
                     logger.info("Ollama is running and responsive")
                     return True
                 else:
                     logger.warning(f"Ollama responded with status code: {response.status_code}")
                     return False
-                    
+
         except Exception as e:
             logger.warning(f"Ollama health check failed: {e}")
             return False
@@ -494,8 +451,7 @@
             # Debug storage path
             logger.info(f"Storage path: {storage_path}")
             logger.info(f"Path exists: {os.path.exists(storage_path)}")
-            logger.info(
-                f"Is writable: {os.access(storage_path, os.W_OK) if os.path.exists(storage_path) else 'Path does not exist'}")
+            logger.info(f"Is writable: {os.access(storage_path, os.W_OK) if os.path.exists(storage_path) else 'Path does not exist'}")
 
             # Create with proper permissions
             if not os.path.exists(storage_path):
@@ -504,15 +460,10 @@
 
             # DEBUG: Print embedder_config before passing to RAGStorage
             print("DEBUG: embedder_config for RAGStorage:", self.embedder_config)
-<<<<<<< HEAD
-            # Pass the correct structure to RAGStorage
-            if isinstance(self.embedder_config, dict) and "provider" in self.embedder_config:
-=======
-            
+
             # Check if embedder config is compatible
             embedder_config_for_rag = None
-            if isinstance(self.embedder_config, dict) and 'provider' in self.embedder_config:
->>>>>>> 0da75f01
+            if isinstance(self.embedder_config, dict) and "provider" in self.embedder_config:
                 embedder_config_for_rag = self.embedder_config
             elif isinstance(self.embedder_config, dict) and "embedder_config" in self.embedder_config:
                 embedder_config_for_rag = self.embedder_config["embedder_config"]
@@ -520,9 +471,11 @@
                 embedder_config_for_rag = self.embedder_config  # fallback
 
             # Check if using Ollama embedder but not running Ollama
-            if (isinstance(embedder_config_for_rag, dict) and 
-                embedder_config_for_rag.get('provider') == 'ollama' and
-                not self._check_ollama_health()):
+            if (
+                isinstance(embedder_config_for_rag, dict)
+                and embedder_config_for_rag.get("provider") == "ollama"
+                and not self._check_ollama_health()
+            ):
                 logger.warning("Ollama embedder configured but Ollama not available. Disabling memory to prevent errors.")
                 # Initialize with None to disable memory
                 self.long_term_memory = None
@@ -536,38 +489,25 @@
                 "path": str(storage_path),
             }
 
-<<<<<<< HEAD
-            # Initialize memory components
-            self.long_term_memory = LongTermMemory(storage=LTMSQLiteStorage(db_path=str(memory_path / "long_term_memory_storage.db")))
-            self.short_term_memory = ShortTermMemory(storage=RAGStorage(**rag_storage_config))
-            self.entity_memory = EntityMemory(storage=RAGStorage(**rag_storage_config))
-=======
             long_term_storage = f"{storage_path}/long_term_memory_storage.db"
 
             # Initialize memory components with error handling
             try:
-                self.long_term_memory = LongTermMemory(
-                    storage=LTMSQLiteStorage(db_path=str(long_term_storage))
-                )
+                self.long_term_memory = LongTermMemory(storage=LTMSQLiteStorage(db_path=str(long_term_storage)))
                 logger.info("Long-term memory initialized successfully")
             except Exception as e:
                 logger.warning(f"Failed to initialize long-term memory: {e}")
                 self.long_term_memory = None
 
             try:
-                self.short_term_memory = ShortTermMemory(
-                    storage=RAGStorage(**rag_storage_config)
-                )
+                self.short_term_memory = ShortTermMemory(storage=RAGStorage(**rag_storage_config))
                 logger.info("Short-term memory initialized successfully")
             except Exception as e:
                 logger.warning(f"Failed to initialize short-term memory: {e}")
                 self.short_term_memory = None
->>>>>>> 0da75f01
 
             try:
-                self.entity_memory = EntityMemory(
-                    storage=RAGStorage(**rag_storage_config)
-                )
+                self.entity_memory = EntityMemory(storage=RAGStorage(**rag_storage_config))
                 logger.info("Entity memory initialized successfully")
             except Exception as e:
                 logger.warning(f"Failed to initialize entity memory: {e}")
@@ -587,16 +527,7 @@
             self.entity_memory = None
             logger.info("Continuing without memory systems")
 
-<<<<<<< HEAD
     def _initialize_agent_and_task(self, agent_key: str, task_key: str, pydantic_output_class) -> Tuple[Optional[object], Optional[object]]:
-=======
-    def _initialize_agent_and_task(
-            self,
-            agent_key: str,
-            task_key: str,
-            pydantic_output_class
-    ) -> Tuple[Optional[object], Optional[object]]:
->>>>>>> 0da75f01
         """Initialize an agent and its associated task.
 
         Args:
@@ -608,22 +539,12 @@
             Tuple containing the initialized agent and task
         """
         try:
-<<<<<<< HEAD
-            agent_init = DynamicAgent(agents_config=self.agent_config[agent_key], embedder_config=self.embedder_config)
-            task_init = DynamicAgentTask(tasks_config=self.task_config[task_key])
-=======
             print(f"[DEBUG] agent_key: {agent_key}")
             print(f"[DEBUG] task_key: {task_key}")
             print(f"[DEBUG] agent_config for {agent_key}: {self.agent_config.get(agent_key)}")
             print(f"[DEBUG] task_config for {task_key}: {self.task_config.get(task_key)}")
-            agent_init = DynamicAgent(
-                agents_config=self.agent_config[agent_key],
-                embedder_config=self.embedder_config
-            )
-            task_init = DynamicAgentTask(
-                tasks_config=self.task_config[task_key]
-            )
->>>>>>> 0da75f01
+            agent_init = DynamicAgent(agents_config=self.agent_config[agent_key], embedder_config=self.embedder_config)
+            task_init = DynamicAgentTask(tasks_config=self.task_config[task_key])
 
             agent = agent_init.build_agent()
             task = task_init.build_task(pydantic_output=pydantic_output_class, agent=agent)
@@ -646,38 +567,29 @@
             if os.getenv("ENABLE_KG_SOURCE", "false").lower() == "false":
                 logger.info("Knowledge source explicitly disabled via ENABLE_KG_SOURCE=false")
                 return False
-            
+
             # Check if knowledge config is properly configured
             if not self.knowledge_config or not isinstance(self.knowledge_config, dict):
                 logger.info("No knowledge config provided, disabling knowledge source")
                 return False
-            
-            if 'search_key' not in self.knowledge_config:
+
+            if "search_key" not in self.knowledge_config:
                 logger.info("No search_key in knowledge config, disabling knowledge source")
                 return False
-            
-            search_keys = self.knowledge_config.get('search_key', [])
+
+            search_keys = self.knowledge_config.get("search_key", [])
             if not search_keys or not isinstance(search_keys, list) or len(search_keys) == 0:
                 logger.info("Empty or invalid search_key in knowledge config, disabling knowledge source")
                 return False
-            
+
             logger.info(f"Knowledge source enabled with search keys: {search_keys}")
             return True
-            
+
         except Exception as e:
             logger.warning(f"Error checking knowledge source configuration: {e}")
             return False
 
-<<<<<<< HEAD
     def _create_crew_with_knowledge(self, agent, task, data_for_knowledge_tool: Optional[Dict] = None) -> Crew:
-=======
-    def _create_crew_with_knowledge(
-            self,
-            agent,
-            task,
-            data_for_knowledge_tool: Optional[Dict] = None
-    ) -> Crew:
->>>>>>> 0da75f01
         """Create a Crew instance with or without knowledge sources based on configuration.
 
         Args:
@@ -701,7 +613,7 @@
             crew_config["short_term_memory"] = self.short_term_memory
         if self.entity_memory is not None:
             crew_config["entity_memory"] = self.entity_memory
-        
+
         # Only enable memory if at least one memory system is available
         if any([self.long_term_memory, self.short_term_memory, self.entity_memory]):
             crew_config["memory"] = True
@@ -711,28 +623,6 @@
 
         # Add knowledge sources if enabled
         if self._should_enable_knowledge_source() and data_for_knowledge_tool:
-<<<<<<< HEAD
-            # Format the data for the OntologyKnowledgeTool
-            formatted_data = {}
-            if isinstance(data_for_knowledge_tool, dict):
-                for key, value in data_for_knowledge_tool.items():
-                    if isinstance(value, list):
-                        formatted_data[key] = value
-                    elif isinstance(value, dict):
-                        formatted_data[key] = [value]
-                    else:
-                        formatted_data[key] = [{"entity": str(value)}]
-            else:
-                formatted_data = {"terms": [{"entity": str(data_for_knowledge_tool)}]}
-
-            custom_source = OntologyKnowledgeTool(formatted_data, self.knowledge_config["search_key"])
-
-            logger.debug("Knowledge source result:")
-            logger.debug(custom_source)
-
-            ksrc = StringKnowledgeSource(content=custom_source)
-            crew_config["knowledge_sources"] = [ksrc]
-=======
             try:
                 # Format the data for the OntologyKnowledgeTool
                 formatted_data = {}
@@ -747,10 +637,7 @@
                 else:
                     formatted_data = {"terms": [{"entity": str(data_for_knowledge_tool)}]}
 
-                custom_source = OntologyKnowledgeTool(
-                    formatted_data,
-                    self.knowledge_config["search_key"]
-                )
+                custom_source = OntologyKnowledgeTool(formatted_data, self.knowledge_config["search_key"])
 
                 logger.debug("Knowledge source result:")
                 logger.debug(custom_source)
@@ -758,13 +645,12 @@
                 ksrc = StringKnowledgeSource(content=custom_source)
                 crew_config["knowledge_sources"] = [ksrc]
                 logger.info("Knowledge source added to crew configuration")
-                
+
             except Exception as e:
                 logger.warning(f"Failed to create knowledge source: {e}")
                 logger.info("Continuing without knowledge source")
         else:
             logger.info("Knowledge source not enabled or no data provided")
->>>>>>> 0da75f01
 
         return Crew(**crew_config)
 
@@ -793,16 +679,16 @@
         if not combined_result:
             logger.warning("No combined result to transform")
             return []
-        
+
         logger.info(f"Transforming combined result of type: {type(combined_result)}")
-        
+
         # Handle different possible structures
         if isinstance(combined_result, dict):
             # For BBQS tasks, look for extracted_structured_information first
-            if 'extracted_structured_information' in combined_result:
-                extracted_info = combined_result['extracted_structured_information']
+            if "extracted_structured_information" in combined_result:
+                extracted_info = combined_result["extracted_structured_information"]
                 logger.info(f"Found 'extracted_structured_information' with type: {type(extracted_info)}")
-                
+
                 # If it's a single resource object, wrap it in a list
                 if isinstance(extracted_info, dict):
                     terms = [extracted_info]
@@ -813,12 +699,12 @@
                 else:
                     terms = [extracted_info]
                     logger.info("Converted non-dict/list to list")
-                    
-            elif 'extracted_terms' in combined_result:
-                terms = combined_result['extracted_terms']
+
+            elif "extracted_terms" in combined_result:
+                terms = combined_result["extracted_terms"]
                 logger.info(f"Found 'extracted_terms' key with {len(terms)} items")
-            elif 'extracted_resources' in combined_result:
-                terms = combined_result['extracted_resources']
+            elif "extracted_resources" in combined_result:
+                terms = combined_result["extracted_resources"]
                 logger.info(f"Found 'extracted_resources' key with {len(terms)} items")
             else:
                 # If no clear structure, try to extract terms from the dict
@@ -828,14 +714,14 @@
                     if isinstance(value, list):
                         terms.extend(value)
                         logger.debug(f"Added {len(value)} items from list key '{key}'")
-                    elif isinstance(value, dict) and 'terms' in value:
-                        terms.extend(value['terms'])
+                    elif isinstance(value, dict) and "terms" in value:
+                        terms.extend(value["terms"])
                         logger.debug(f"Added {len(value['terms'])} items from dict key '{key}'")
-                    elif isinstance(value, dict) and 'extracted_terms' in value:
-                        terms.extend(value['extracted_terms'])
+                    elif isinstance(value, dict) and "extracted_terms" in value:
+                        terms.extend(value["extracted_terms"])
                         logger.debug(f"Added {len(value['extracted_terms'])} items from dict key '{key}'")
-                    elif isinstance(value, dict) and 'extracted_resources' in value:
-                        terms.extend(value['extracted_resources'])
+                    elif isinstance(value, dict) and "extracted_resources" in value:
+                        terms.extend(value["extracted_resources"])
                         logger.debug(f"Added {len(value['extracted_resources'])} items from dict key '{key}'")
                 logger.info(f"Extracted {len(terms)} terms from dictionary structure")
         elif isinstance(combined_result, list):
@@ -844,16 +730,16 @@
         else:
             logger.warning(f"Unexpected combined_result type: {type(combined_result)}")
             return []
-        
+
         # Ensure terms is a list
         if not isinstance(terms, list):
             logger.warning(f"Terms is not a list: {type(terms)}, converting...")
             try:
-                terms = list(terms) if hasattr(terms, '__iter__') else [terms]
+                terms = list(terms) if hasattr(terms, "__iter__") else [terms]
             except Exception as e:
                 logger.error(f"Failed to convert terms to list: {e}")
                 return []
-        
+
         # Remove duplicates while preserving order
         seen = set()
         unique_terms = []
@@ -872,7 +758,7 @@
             except Exception as e:
                 logger.warning(f"Error processing term {i}: {e}")
                 continue
-        
+
         logger.info(f"Transformed {len(terms)} terms to {len(unique_terms)} unique terms")
         return unique_terms
 
@@ -883,11 +769,11 @@
             logger.warning("No structured information extracted. Skipping alignment.")
             return None
 
-        print("#"*100)
+        print("#" * 100)
         print(extracted_result)
 
         logger.info("Starting alignment process")
-        
+
         # Detect task type
         task_type = self._detect_task_type()
         logger.info(f"Detected task type for alignment: {task_type}")
@@ -895,7 +781,7 @@
         # Initialize alignment components
         alignment_agent, alignment_task = self._initialize_agent_and_task("alignment_agent", "alignment_task", AlignedTermsDynamic)
 
-        print("-"*100)
+        print("-" * 100)
         print(f"alignment_agent {alignment_agent}")
         print("+" * 100)
         print(f"alignment_task {alignment_task}")
@@ -907,58 +793,44 @@
 
         # Convert any sets to lists in the extracted result
         processed_result = self._convert_sets_to_lists(extracted_result)
-        
+
         # Extract the actual extracted data from the wrapper
         actual_extracted_data = self._extract_data_from_result(processed_result, task_type, "extraction")
         logger.info(f"Extracted data for alignment: {type(actual_extracted_data)}")
-        
+
         # Convert any sets in shared_state to lists
         processed_shared_state = self._convert_sets_to_lists(self.shared_state)
 
-<<<<<<< HEAD
-        # Create and run the alignment crew with access to extracted terms
-        alignment_crew = self._create_crew_with_knowledge(alignment_agent, alignment_task, extracted_info)
-
+        # Create and run the alignment crew
+        alignment_crew = self._create_crew_with_knowledge(alignment_agent, alignment_task, actual_extracted_data)
+
+        # Process the alignment
         alignment_result = alignment_crew.kickoff(
             inputs={
-                "extracted_structured_information": extracted_info,
-                "shared_state": self.shared_state,  # Pass shared state
+                "extracted_structured_information": actual_extracted_data,
+                "shared_state": processed_shared_state,
+                "alignment_context": "Process the extracted information and align it with the ontology. Also take note of the shared_state that contains results from other agents as well.",
             }
         )
-=======
-        # Create and run the alignment crew
-        alignment_crew = self._create_crew_with_knowledge(
-            alignment_agent,
-            alignment_task,
-            actual_extracted_data
-        )
-
-        # Process the alignment
-        alignment_result = alignment_crew.kickoff(inputs={
-            "extracted_structured_information": actual_extracted_data,
-            "shared_state": processed_shared_state,
-            "alignment_context": "Process the extracted information and align it with the ontology. Also take note of the shared_state that contains results from other agents as well."
-        })
->>>>>>> 0da75f01
-
-        print("="*100)
+
+        print("=" * 100)
         print("Alignment Result:")
         print(alignment_result)
-        print("="*100)
+        print("=" * 100)
 
         if alignment_result:
             result_dict = alignment_result.to_dict()
-            print("="*100)
+            print("=" * 100)
             print("Result Dict:")
             print(result_dict)
-            print("="*100)
-            
+            print("=" * 100)
+
             # Extract the actual aligned data from the wrapper
             actual_aligned_data = self._extract_data_from_result(result_dict, task_type, "alignment")
-            
+
             # Wrap data according to task type
             wrapped_result = self._wrap_data_for_next_step(actual_aligned_data, task_type, "alignment")
-            
+
             # Update shared state with the correct structure
             self._update_shared_state("aligned_terms", wrapped_result)
             logger.info(f"Alignment complete with aligned data")
@@ -975,7 +847,7 @@
             return None
 
         logger.info("Starting judgment of aligned information")
-        
+
         # Detect task type
         task_type = self._detect_task_type()
         logger.info(f"Detected task type for judgment: {task_type}")
@@ -994,19 +866,12 @@
         actual_aligned_data = self._extract_data_from_result(aligned_info, task_type, "alignment")
         logger.info(f"Extracted aligned data for judgment: {type(actual_aligned_data)}")
 
-<<<<<<< HEAD
         judge_result = judge_crew.kickoff(
             inputs={
-                "aligned_structured_information": aligned_info,
+                "aligned_structured_information": actual_aligned_data,
                 "shared_state": self.shared_state,  # Pass shared state
             }
         )
-=======
-        judge_result = judge_crew.kickoff(inputs={
-            "aligned_structured_information": actual_aligned_data,
-            "shared_state": self.shared_state  # Pass shared state
-        })
->>>>>>> 0da75f01
 
         if not judge_result:
             logger.warning("Judge crew returned no results")
@@ -1014,58 +879,16 @@
 
         # Update shared state and return results
         result_dict = judge_result.to_dict()
-<<<<<<< HEAD
-        self._update_shared_state("judged_terms", result_dict)
-        logger.info(f"Judgment complete with {len(result_dict.get('judged_terms', []))} judged terms")
-
-        # Request human feedback on judgment results
-        # if self.enable_human_feedback and self.human.is_feedback_enabled_for_agent(agent_name):
-        #     feedback_dict = self.human.request_feedback(
-        #         data=result_dict,
-        #         step_name="judgment of alignment",
-        #         agent_name=agent_name
-        #     )
-        #
-        #     # Check if any modifications were made
-        #     if has_modifications(feedback_dict, result_dict):
-        #         logger.info("Processing modifications based on human feedback")
-        #         logger.info("*" * 100)
-        #         logger.info("Data modified, running judgment crew again")
-        #         logger.info("*" * 100)
-        #
-        #         # Run the judge crew again with modified data
-        #         modified_result = judge_crew.kickoff(inputs={
-        #             "aligned_structured_information": aligned_info,
-        #             "user_feedback_data": feedback_dict,
-        #             "shared_state": self.shared_state,
-        #             "modification_context": "Process the requested user feedback on judge agent output. Also take note of the shared_state that contains results from other agents as well. User Feedback Handling: If the input includes modifications previously made based on human/user feedback: Detect and respect these changes (e.g., altered extracted terms). Do not overwrite user-modified terms. Instead, annotate in remarks that user-defined values were retained and evaluated accordingly."
-        #         })
-        #
-        #         if modified_result:
-        #             feedback_dict = modified_result.to_dict()
-        #             self._update_shared_state("judged_terms", feedback_dict)
-        #         else:
-        #             logger.warning("Modification processing returned no results")
-        #             return result_dict
-        #
-        #     # Update shared state with feedback results
-        #     if feedback_dict:
-        #         self._update_shared_state("judged_terms", feedback_dict)
-        #         result_dict = feedback_dict
-
-        return result_dict
-=======
-        
+
         # Extract the actual judged data from the wrapper
         actual_judged_data = self._extract_data_from_result(result_dict, task_type, "judgment")
-        
+
         # Wrap data according to task type
         wrapped_result = self._wrap_data_for_next_step(actual_judged_data, task_type, "judgment")
-        
+
         self._update_shared_state("judged_terms", wrapped_result)
         logger.info(f"Judgment complete with judged data")
         return wrapped_result
->>>>>>> 0da75f01
 
     @listen(judge_alignment)
     async def human_feedback(self, judge_result):
@@ -1075,26 +898,20 @@
             return None
 
         logger.info("Starting human feedback processing")
-        
+
         # Detect task type
         task_type = self._detect_task_type()
         logger.info(f"Detected task type for human feedback: {task_type}")
 
         # First, request feedback on the judge's results
         if self.enable_human_feedback:
-<<<<<<< HEAD
-            feedback_dict = self.human.request_feedback(data=judge_result, step_name="human_feedback_processing", agent_name=agent_name)
-=======
             # Extract the actual judged data from the wrapper
             actual_judged_data = self._extract_data_from_result(judge_result, task_type, "judgment")
             logger.info(f"Extracted judged data for feedback: {type(actual_judged_data)}")
-            
+
             feedback_dict = self.human.request_feedback(
-                data=actual_judged_data,
-                step_name="human_feedback_processing",
-                agent_name="humanfeedback_agent"
+                data=actual_judged_data, step_name="human_feedback_processing", agent_name="humanfeedback_agent"
             )
->>>>>>> 0da75f01
             print(f"Debug: Feedback dictionary passed to human feedback agent: {feedback_dict}")
         else:
             # if not enabled human feedback we return the judge result as default
@@ -1113,7 +930,7 @@
         # The human feedback handler returns the original data for option 1 (Approve)
         # and modified data for option 3 (Modify)
         user_modified_data = has_modifications(feedback_dict, actual_judged_data)
-        
+
         # Only run the human feedback agent if the user actually modified the data
         if user_modified_data:
             logger.info("User modified data, running human feedback agent")
@@ -1122,11 +939,7 @@
             logger.info("*" * 100)
 
             # Check for natural language text in feedback
-<<<<<<< HEAD
-            if "user_feedback_text" in feedback_dict:
-=======
-            if isinstance(feedback_dict, dict) and 'user_feedback_text' in feedback_dict:
->>>>>>> 0da75f01
+            if isinstance(feedback_dict, dict) and "user_feedback_text" in feedback_dict:
                 logger.info(f"Natural language feedback: {feedback_dict['user_feedback_text']}")
 
             # Initialize human feedback components
@@ -1155,38 +968,27 @@
             modification_crew = self._create_crew_with_knowledge(humanfeedback_agent, humanfeedback_task, formatted_data)
 
             # Process the modifications
-<<<<<<< HEAD
-            user_feedback_text = feedback_dict.get("user_feedback_text", "")
+            user_feedback_text = feedback_dict.get("user_feedback_text", "") if isinstance(feedback_dict, dict) else ""
 
             modified_result = modification_crew.kickoff(
                 inputs={
                     "judged_structured_information_with_human_feedback": feedback_dict,
+                    "aligned_structured_information": feedback_dict,
                     "shared_state": self.shared_state,
                     "modification_context": "Process the requested user feedback. Also take note of the shared_state that contains results from other agents as well. User Feedback Handling: If the input includes modifications previously made based on human/user feedback: Detect and respect these changes (e.g., altered extracted terms). Do not overwrite user-modified terms. Instead, annotate in remarks that user-defined values were retained and evaluated accordingly.",
                     "user_feedback_text": user_feedback_text,
                 }
             )
-=======
-            user_feedback_text = feedback_dict.get('user_feedback_text', '') if isinstance(feedback_dict, dict) else ''
-
-            modified_result = modification_crew.kickoff(inputs={
-                "judged_structured_information_with_human_feedback": feedback_dict,
-                "aligned_structured_information": feedback_dict,
-                "shared_state": self.shared_state,
-                "modification_context": "Process the requrested user feedback. Also take note of the shared_state that contains results from other agents as well. User Feedback Handling: If the input includes modifications previously made based on human/user feedback: Detect and respect these changes (e.g., altered extracted terms). Do not overwrite user-modified terms. Instead, annotate in remarks that user-defined values were retained and evaluated accordingly.",
-                "user_feedback_text": user_feedback_text
-            })
->>>>>>> 0da75f01
 
             if modified_result:
                 feedback_dict = modified_result.to_dict()
-                
+
                 # Extract the actual feedback data from the wrapper
                 actual_feedback_data = self._extract_data_from_result(feedback_dict, task_type, "human_feedback")
-                
+
                 # Wrap data according to task type
                 wrapped_result = self._wrap_data_for_next_step(actual_feedback_data, task_type, "human_feedback")
-                
+
                 self._update_shared_state("feedback_terms", wrapped_result)
             else:
                 logger.warning("Modification processing returned no results")
@@ -1203,13 +1005,11 @@
         logger.info(f"Human feedback processing complete")
         return feedback_dict
 
-<<<<<<< HEAD
-=======
     def _detect_task_type(self) -> str:
         """Detect the type of task based on agent configurations."""
         try:
             extractor_role = self.agent_config.get("extractor_agent", {}).get("role", "").lower()
-            
+
             if "ner" in extractor_role or "named entity" in extractor_role:
                 return "ner"
             elif "bbqs" in extractor_role or "resource" in extractor_role:
@@ -1227,53 +1027,61 @@
         key_mappings = {
             "ner": {
                 "extraction": "extracted_terms",
-                "alignment": "aligned_ner_terms", 
+                "alignment": "aligned_ner_terms",
                 "judgment": "judge_ner_terms",
-                "human_feedback": "judge_ner_terms"
+                "human_feedback": "judge_ner_terms",
             },
             "bbqs": {
                 "extraction": "extracted_resources",
                 "alignment": "aligned_resources",
-                "judgment": "judge_resource", 
-                "human_feedback": "judge_resource"
+                "judgment": "judge_resource",
+                "human_feedback": "judge_resource",
             },
             "generic": {
                 "extraction": "extracted_terms",
                 "alignment": "aligned_terms",
                 "judgment": "judged_terms",
-                "human_feedback": "judged_terms"
-            }
+                "human_feedback": "judged_terms",
+            },
         }
-        
+
         return key_mappings.get(task_type, key_mappings["generic"])
 
     def _extract_data_from_result(self, result: dict, task_type: str, step: str) -> Any:
         """Extract the actual data from result wrapper based on task type and step."""
         if not result or not isinstance(result, dict):
             return result
-        
+
         expected_keys = self._get_expected_output_keys(task_type, step)
         step_key = step.replace("_", "")  # Remove underscores for key matching
-        
+
         # Try the expected key for this step
         if step_key in expected_keys:
             expected_key = expected_keys[step_key]
             if expected_key in result:
                 logger.info(f"Found data under expected key '{expected_key}' for {task_type} {step}")
                 return result[expected_key]
-        
+
         # Try common wrapper keys
         common_wrappers = [
-            "extracted_terms", "extracted_resources", "extracted_structured_information",
-            "aligned_terms", "aligned_resources", "aligned_ner_terms", "aligned_structured_information", 
-            "judged_terms", "judge_resource", "judge_ner_terms", "judged_structured_information"
+            "extracted_terms",
+            "extracted_resources",
+            "extracted_structured_information",
+            "aligned_terms",
+            "aligned_resources",
+            "aligned_ner_terms",
+            "aligned_structured_information",
+            "judged_terms",
+            "judge_resource",
+            "judge_ner_terms",
+            "judged_structured_information",
         ]
-        
+
         for wrapper in common_wrappers:
             if wrapper in result:
                 logger.info(f"Found data under wrapper key '{wrapper}' for {task_type} {step}")
                 return result[wrapper]
-        
+
         # If no wrapper found, return the result as-is
         logger.info(f"No wrapper key found, using result directly for {task_type} {step}")
         return result
@@ -1282,7 +1090,7 @@
         """Wrap data in the expected structure for the next step."""
         expected_keys = self._get_expected_output_keys(task_type, step)
         step_key = step.replace("_", "")
-        
+
         if step_key in expected_keys:
             wrapper_key = expected_keys[step_key]
             return {wrapper_key: data}
@@ -1290,7 +1098,6 @@
             # Fallback to generic wrapper
             return {f"{step}_data": data}
 
->>>>>>> 0da75f01
 
 def str_to_bool(s):
     if isinstance(s, bool):
@@ -1299,8 +1106,8 @@
         return False
     return str(s).strip().lower() == "true"
 
+
 def kickoff(
-<<<<<<< HEAD
     agentconfig: Union[str, dict],
     taskconfig: Union[str, dict],
     embedderconfig: Union[str, dict],
@@ -1311,19 +1118,7 @@
     feedback_handler: Optional[ProgrammaticFeedbackHandler] = None,
     env_file: Optional[str] = None,
     api_key: Optional[str] = None,
-=======
-        agentconfig: Union[str, dict],
-        taskconfig: Union[str, dict],
-        embedderconfig: Union[str, dict],
-        input_source: Union[str, dict],
-        knowledgeconfig: Optional[Union[str, dict]] = None,
-        enable_human_feedback: bool = True,
-        agent_feedback_config: Optional[Dict[str, bool]] = None,
-        feedback_handler: Optional[ProgrammaticFeedbackHandler] = None,
-        env_file: Optional[str] = None,
-        api_key: Optional[str] = None,
-        enable_chunking: bool = False
->>>>>>> 0da75f01
+    enable_chunking: bool = False,
 ) -> Union[Dict[str, Any], str]:
     """Kickoff the StructSense flow with the given configurations.
 
@@ -1409,10 +1204,7 @@
             enable_human_feedback=enable_human_feedback,
             agent_feedback_config=agent_feedback_config_bool,
             env_file=env_file,
-<<<<<<< HEAD
-=======
-            enable_chunking=enable_chunking
->>>>>>> 0da75f01
+            enable_chunking=enable_chunking,
         )
 
         # Use custom feedback handler if provided

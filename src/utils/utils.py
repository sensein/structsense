--- conflicted
+++ resolved
@@ -23,6 +23,14 @@
 from pathlib import Path
 from typing import Dict, List, Union
 from urllib.parse import urlparse
+import weaviate
+from weaviate.classes.init import AdditionalConfig, Timeout, Auth
+from dotenv import load_dotenv
+from weaviate.classes.config import Property, DataType, Configure, VectorDistances
+from GrobidArticleExtractor import GrobidArticleExtractor
+import requests
+import pandas as pd
+from requests.exceptions import RequestException
 
 import pandas as pd
 import requests
@@ -30,17 +38,10 @@
 import yaml
 from dotenv import load_dotenv
 from GrobidArticleExtractor import GrobidArticleExtractor
-<<<<<<< HEAD
 from rdflib import OWL, RDF, RDFS, Graph, Namespace, URIRef
 from weaviate.classes.config import Configure, DataType, Property, VectorDistances
 from weaviate.classes.init import AdditionalConfig, Auth, Timeout
 from weaviate.util import generate_uuid5
-=======
-import requests
-import pandas as pd
-from requests.exceptions import RequestException
-
->>>>>>> 0da75f01
 
 # Load environment variables from a .env file if present
 load_dotenv()
@@ -67,12 +68,10 @@
         # Log all paths being tried
         logger.info(f"Trying paths: {[str(p) for p in paths_to_try]}")
 
-
         # Check if this is raw text input
         is_raw_text = (
             # do not contains any extensions like .pdf
-<<<<<<< HEAD
-            (not source.lower().endswith(".pdf"))
+            (not source.lower().endswith((".pdf", ".csv", ".txt")))
             or
             # If it's a very long string, treat as raw text
             len(source) > 500
@@ -82,16 +81,6 @@
             or
             # Or if it doesn't look like a path and no paths exist
             (not ("/" in source or "\\" in source) and not any(p.exists() for p in paths_to_try))
-=======
-                (not source.lower().endswith((".pdf", ".csv", ".txt"))) or
-                # If it's a very long string, treat as raw text
-                len(source) > 500 or
-                # Or if it contains newlines
-                '\n' in source or
-                # Or if it doesn't look like a path and no paths exist
-                (not ('/' in source or '\\' in source) and not any(p.exists() for p in paths_to_try))
-
->>>>>>> 0da75f01
         )
 
         if is_raw_text:
@@ -119,22 +108,12 @@
         # Process single file
     if source_path.is_file():
         logger.info(f"Processing single file: {source_path}")
-<<<<<<< HEAD
-        GROBID_SERVER_URL_OR_EXTERNAL_SERVICE = os.getenv("GROBID_SERVER_URL_OR_EXTERNAL_SERVICE", "http://localhost:8070")
-        EXTERNAL_PDF_EXTRACTION_SERVICE = os.getenv("EXTERNAL_PDF_EXTRACTION_SERVICE", "False")
-        return extract_pdf_content(
-            file_path=source_path, grobid_server=GROBID_SERVER_URL_OR_EXTERNAL_SERVICE, external_service=EXTERNAL_PDF_EXTRACTION_SERVICE
-        )
-=======
         ext = source_path.suffix.lower()
-        if ext ==".pdf":
-            GROBID_SERVER_URL_OR_EXTERNAL_SERVICE = os.getenv("GROBID_SERVER_URL_OR_EXTERNAL_SERVICE",
-                                                              "http://localhost:8070")
+        if ext == ".pdf":
+            GROBID_SERVER_URL_OR_EXTERNAL_SERVICE = os.getenv("GROBID_SERVER_URL_OR_EXTERNAL_SERVICE", "http://localhost:8070")
             EXTERNAL_PDF_EXTRACTION_SERVICE = os.getenv("EXTERNAL_PDF_EXTRACTION_SERVICE", "False")
             return extract_pdf_content(
-                file_path=source_path,
-                grobid_server=GROBID_SERVER_URL_OR_EXTERNAL_SERVICE,
-                external_service=EXTERNAL_PDF_EXTRACTION_SERVICE
+                file_path=source_path, grobid_server=GROBID_SERVER_URL_OR_EXTERNAL_SERVICE, external_service=EXTERNAL_PDF_EXTRACTION_SERVICE
             )
         elif ext == ".csv":
             try:
@@ -154,8 +133,6 @@
             error_msg = f"Unsupported file format: {ext}"
             logger.error(error_msg)
             return {"status": "Error", "error": error_msg}
-
->>>>>>> 0da75f01
 
 
 def extract_pdf_content(file_path: str, grobid_server: str, external_service: str) -> dict:
@@ -1203,13 +1180,12 @@
                 }
                 transformed_terms.append(term)
 
-<<<<<<< HEAD
     return transformed_terms
-=======
-    return transformed_terms
+
 
 from collections import defaultdict
 from collections.abc import MutableMapping
+
 
 def merge_dicts_preserve_structure(dicts):
     def recursive_merge(target, source):
@@ -1230,5 +1206,4 @@
     for d in dicts:
         recursive_merge(merged, d)
 
-    return merged
->>>>>>> 0da75f01
+    return merged